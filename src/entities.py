#!/usr/bin/env python3

# pylint: disable=invalid-name
# pylint: disable=redefined-builtin

class EntityMixin: # pylint: disable=too-few-public-methods

	@classmethod
	def _load_entity(cls, row):
		entity = cls(row)
		cls._load_entity_impl(entity)
		return entity

	@classmethod
	def _load_entity_impl(cls, entity):
		raise NotImplementedError()

	def __repr__(self):
		return self.__class__.__name__

	def __str__(self):
		return self.__repr__()

class IdMixin: # pylint: disable=too-few-public-methods

	_by_id = {}

	@classmethod
	def by_id(cls, id):
		return cls._by_id.get(id, None)

	@classmethod
	def get_all(cls, callback=None):
		if callback is None:
			return list(cls._by_id.values())
		return list(filter(callback, cls._by_id.values()))

class SecretMixin: # pylint: disable=too-few-public-methods

	_by_secret = {}

	@classmethod
	def by_secret(cls, secret):
		return cls._by_secret.get(secret, None)

class Currency(EntityMixin, IdMixin):

	def __init__(self, row):
		self.id = row['id']
		self.iso = row['iso']
		self.name = row['name']

	def __repr__(self):
		return '{id}:{iso}:{name}'.format(**self.__dict__)

	@classmethod
	def _load_entity_impl(cls, entity):
		cls._by_id[entity.id] = entity

	@classmethod
	def load(cls, db):
		cls._by_id = {}
		for row in db.read('''SELECT * FROM currencies;'''):
			cls._load_entity(row)

class CharityCategory(EntityMixin, IdMixin):

	def __init__(self, row):
		self.id = row['id']
		self.name = row['name']

	def __repr__(self):
		return '{id}:{name}'.format(**self.__dict__)

	@classmethod
	def _load_entity_impl(cls, entity):
		cls._by_id[entity.id] = entity

	@classmethod
	def load(cls, db):
		cls._by_id = {}
		for row in db.read('''SELECT * FROM charity_categories;'''):
			cls._load_entity(row)

	@classmethod
	def create(cls, db, name):
		query = '''
			INSERT INTO charity_categories (name)
			VALUES (%(name)s)
			RETURNING *;'''
		row = db.read_one(query, name=name)
		db.written = True
		return cls._load_entity(row)

	def save(self, db):
		query = '''
			UPDATE charity_categories
			SET name = %(name)s
			WHERE id = %(id)s;'''
		db.write(query,
			id=self.id,
			name=self.name)

	def delete(self, db):
		query = '''
			DELETE FROM charity_categories
			WHERE id=%(id)s'''
		db.write(query, id=self.id)
		self._by_id.pop(self.id, None)

class Charity(EntityMixin, IdMixin):

	def __init__(self, row):
		self.id = row['id']
		self.name = row['name']
		self.category_id = row['category_id']

	def __repr__(self):
		return '{id}:{name}:{category_id}'.format(**self.__dict__)

	@classmethod
	def _load_entity_impl(cls, entity):
		cls._by_id[entity.id] = entity
		cls._by_name[entity.name] = entity

	@classmethod
	def load(cls, db):
		cls._by_id = {}
		cls._by_name = {}
		for row in db.read('''SELECT * FROM charities;'''):
			cls._load_entity(row)

	@classmethod
	def by_name(cls, name):
		return cls._by_name.get(name, None)

	@property
	def category(self):
		return CharityCategory.by_id(self.category_id)

	@classmethod
	def create(cls, db, name, category_id):
		query = '''
			INSERT INTO charities (name, category_id)
			VALUES (%(name)s, %(category_id)s)
			RETURNING *;'''
		row = db.read_one(query, name=name, category_id=category_id)
		db.written = True
		return cls._load_entity(row)

	def save(self, db):
		query = '''
			UPDATE charities
			SET name = %(name)s, category_id = %(category_id)s
			WHERE id = %(id)s;'''
		db.write(query,
			id=self.id,
			name=self.name,
			category_id=self.category_id)

	def delete(self, db):
		query = '''
			DELETE FROM charities
			WHERE id=%(id)s'''
		db.write(query, id=self.id)
		self._by_id.pop(self.id, None)
		self._by_name.pop(self.name, None)

class Country(EntityMixin, IdMixin):

	def __init__(self, row):
		self.id = row['id']
		self.name = row['name']
		self.live_in_name = row['live_in_name']
		self.iso_name = row['iso_name']
		self.currency_id = row['currency_id']
		self.min_donation_amount = row['min_donation_amount']
		self.min_donation_currency_id = row['min_donation_currency_id']

	def __repr__(self):
		return '{id}:{name}:{iso_name}:{currency_id}'.format(**self.__dict__)

	@classmethod
	def _load_entity_impl(cls, entity):
		cls._by_id[entity.id] = entity
		cls._by_iso_name[entity.iso_name] = entity

	@classmethod
	def load(cls, db):
		cls._by_id = {}
		cls._by_iso_name = {}
		for row in db.read('''SELECT * FROM countries;'''):
			cls._load_entity(row)

	@property
	def currency(self):
		return Currency.by_id(self.currency_id)

	@property
	def min_donation_currency(self):
		return Currency.by_id(self.min_donation_currency_id)

	@classmethod
	def by_iso_name(cls, iso_name):
		return cls._by_iso_name.get(iso_name, None)

	@classmethod
	def create(cls, db, name, live_in_name, iso_name, currency_id, min_donation_amount, min_donation_currency_id):
		query = '''
			INSERT INTO countries (name, live_in_name, iso_name, currency_id, min_donation_amount, min_donation_currency_id)
			VALUES (%(name)s, %(live_in_name)s, %(iso_name)s, %(currency_id)s, %(min_donation_amount)s, %(min_donation_currency_id)s)
			RETURNING *;'''
		row = db.read_one(query, name=name, live_in_name=live_in_name, iso_name=iso_name, currency_id=currency_id, min_donation_amount=min_donation_amount, min_donation_currency_id=min_donation_currency_id)
		db.written = True
		return cls._load_entity(row)

	def save(self, db):
		query = '''
			UPDATE countries
			SET name = %(name)s, live_in_name = %(live_in_name)s, iso_name = %(iso_name)s, currency_id = %(currency_id)s, min_donation_amount = %(min_donation_amount)s, min_donation_currency_id = %(min_donation_currency_id)s
			WHERE id = %(id)s;'''
		db.write(query,
			id=self.id,
			name=self.name,
			live_in_name=self.live_in_name,
			iso_name=self.iso_name,
			currency_id=self.currency_id,
			min_donation_amount=self.min_donation_amount,
			min_donation_currency_id=self.min_donation_currency_id)

	def delete(self, db):
		query = '''
			DELETE FROM countries
			WHERE id=%(id)s'''
		db.write(query, id=self.id)
		self._by_id.pop(self.id, None)
		self._by_iso_name.pop(self.iso_name, None)

class CharityInCountry(EntityMixin):

	def __init__(self, row):
		self.charity_id = row['charity_id']
		self.country_id = row['country_id']
		self.tax_factor = row['tax_factor']
		self.instructions = row['instructions']

	def __repr__(self):
		return '{charity_id}:{country_id}:{tax_factor}'.format(**self.__dict__)

	@classmethod
	def _load_entity_impl(cls, entity):
		cls._all.append(entity)
		cls._by_charity_and_country_id.setdefault(entity.charity_id, {})[entity.country_id] = entity

	@classmethod
	def load(cls, db):
		cls._all = []
		cls._by_charity_and_country_id = {}
		for row in db.read('''SELECT * FROM charities_in_countries;'''):
			cls._load_entity(row)

	@property
	def charity(self):
		return Charity.by_id(self.charity_id)

	@property
	def country(self):
		return Country.by_id(self.country_id)

	@classmethod
	def by_charity_and_country_id(cls, charity_id, country_id):
		return cls._by_charity_and_country_id.get(charity_id, {}).get(country_id, None)

	@classmethod
	def get_all(cls, callback=None):
		if callback is None:
			return cls._all[:]
		return list(filter(callback, cls._all[:]))

	@classmethod
	def create(cls, db, charity_id, country_id, tax_factor, instructions):
		query = '''
			INSERT INTO charities_in_countries (charity_id, country_id, tax_factor, instructions)
			VALUES (%(charity_id)s, %(country_id)s, %(tax_factor)s, %(instructions)s)
			RETURNING *;'''
		row = db.read_one(query, charity_id=charity_id, country_id=country_id, tax_factor=tax_factor, instructions=instructions)
		db.written = True
		return cls._load_entity(row)

	def save(self, db):
		query = '''
			UPDATE charities_in_countries
			SET tax_factor = %(tax_factor)s, instructions = %(instructions)s
			WHERE charity_id = %(charity_id)s AND country_id = %(country_id)s;'''
		db.write(query,
			charity_id=self.charity_id,
			country_id=self.country_id,
			tax_factor=self.tax_factor,
			instructions=self.instructions)

	def delete(self, db):
		query = '''
			DELETE FROM charities_in_countries
			WHERE charity_id=%(charity_id)s AND country_id=%(country_id)s'''
		db.write(query, charity_id=self.charity_id, country_id=self.country_id)
		self._all.remove(self)
		self._by_charity_and_country_id.get(self.charity_id, {}).pop(self.country_id, None)

class Offer(EntityMixin, IdMixin, SecretMixin): # pylint: disable=too-many-instance-attributes

	def __init__(self, row):
		self.id = row['id']
		self.secret = row['secret']
		self.name = row['name']
		self.email = row['email']
		self.country_id = row['country_id']
		self.amount = row['amount']
		self.min_amount = row['min_amount']
		self.charity_id = row['charity_id']
		self.created_ts = row['created_ts']
		self.expires_ts = row['expires_ts']
		self.confirmed = row['confirmed']
		self.name = row['name']

	def __repr__(self):
		return '{id}:{name}:{email}:{amount}'.format(**self.__dict__)

	@classmethod
	def _load_entity_impl(cls, entity):
		cls._by_id[entity.id] = entity
		cls._by_secret[entity.secret] = entity

	@classmethod
	def load(cls, db):
		cls._by_id = {}
		cls._by_secret = {}
		for row in db.read('''SELECT * FROM offers ORDER BY created_ts;'''):
			cls._load_entity(row)

	@property
	def charity(self):
		return Charity.by_id(self.charity_id)

	@property
	def country(self):
		return Country.by_id(self.country_id)

	@classmethod
<<<<<<< HEAD
	def create(cls, db, secret, name, email, country_id, amount, charity_id, expires_ts):
		query = '''
			INSERT INTO offers
			(secret, name, email, country_id, amount, charity_id, expires_ts, confirmed)
			VALUES
			(%(secret)s, %(name)s, %(email)s, %(country_id)s, %(amount)s, %(charity_id)s, %(expires_ts)s, false)
=======
	def get_unmatched_offers(cls, db):
		query = '''
			SELECT offer.id AS id
			FROM offers offer
			JOIN countries country ON offer.country_id = country.id
			JOIN charities charity ON offer.charity_id = charity.id
			WHERE
				offer.confirmed
				AND offer.expires_ts > now()
				AND offer.id NOT IN (SELECT old_offer_id FROM matches)
				AND offer.id NOT IN (SELECT new_offer_id FROM matches)
			ORDER BY country ASC, charity ASC, expires_ts ASC;
		'''
		return [
			cls.by_id(i['id'])
			for i in db.read(query)
		]

	@classmethod
	def get_expired_offers(cls, db):
		query = '''
			SELECT offer.id AS id
			FROM offers offer
			WHERE offer.expires_ts < now()
			AND offer.id NOT IN (SELECT old_offer_id FROM matches)
			AND offer.id NOT IN (SELECT new_offer_id FROM matches);
		'''
		return [
			cls.by_id(i['id'])
			for i in db.read(query)
		]

	@classmethod
	def create(cls, db, secret, name, email, country_id, amount, min_amount, charity_id, expires_ts):
		query = '''
			INSERT INTO offers
			(secret, name, email, country_id, amount, min_amount, charity_id, expires_ts, confirmed)
			VALUES
			(%(secret)s, %(name)s, %(email)s, %(country_id)s, %(amount)s, %(min_amount)s, %(charity_id)s, %(expires_ts)s, false)
>>>>>>> b32f2653
			RETURNING *;
		'''
		row = db.write_read_one(query,
			secret=secret,
			name=name,
			email=email,
			country_id=country_id,
			amount=amount,
			min_amount=min_amount,
			charity_id=charity_id,
			expires_ts=expires_ts
		)
		return cls._load_entity(row)

	def confirm(self, db):
		query = '''
			UPDATE offers
			SET confirmed = true
			WHERE id = %(id)s;
		'''
		db.write(query, id=self.id)
		self.confirmed = True

	def suspend(self, db):
		#xxx introducing a new "suspended" column would be more honest
		#    (created_ts should NEVER be updated)
		query = '''
			UPDATE offers
			SET confirmed = false, created_ts = now()
			WHERE id = %(id)s;
		'''
		db.write(query, id=self.id)
		self.confirmed = False

	def delete(self, db):
		query = '''
			DELETE FROM offers
			WHERE id = %(id)s;
		'''
		db.write(query, id=self.id)
		self._by_id.pop(self.id, None)
		self._by_secret.pop(self.secret, None)

class Match(EntityMixin, IdMixin, SecretMixin):

	def __init__(self, row):
		self.id = row['id']
		self.secret = row['secret']
		self.new_offer_id = row['new_offer_id']
		self.old_offer_id = row['old_offer_id']
		self.new_agrees = row['new_agrees']
		self.old_agrees = row['old_agrees']
		self.created_ts = row['created_ts']

	def __repr__(self):
		return '{id}:{new_offer_id}:{old_offer_id}'.format(**self.__dict__)

	@classmethod
	def _load_entity_impl(cls, entity):
		cls._by_id[entity.id] = entity
		cls._by_secret[entity.secret] = entity

	@classmethod
	def load(cls, db):
		cls._by_id = {}
		cls._by_secret = {}
		for row in db.read('''SELECT * FROM matches;'''):
			cls._load_entity(row)

	@property
	def new_offer(self):
		return Offer.by_id(self.new_offer_id)

	@property
	def old_offer(self):
		return Offer.by_id(self.old_offer_id)

	@classmethod
	def create(cls, db, secret, new_offer_id, old_offer_id):
		query = '''
			INSERT INTO matches
			(secret, new_offer_id, old_offer_id)
			VALUES
			(%(s)s, %(noid)s, %(ooid)s)
			RETURNING *;
		'''
		row = db.write_read_one(query, s=secret, noid=new_offer_id, ooid=old_offer_id)
		return cls._load_entity(row)

	def agree_old(self, db):
		query = '''
		UPDATE matches
		SET old_agrees = true
		WHERE id = %(id)s;
		'''
		db.write(query, id=self.id)
		self.old_agrees = True

	def agree_new(self, db):
		query = '''
		UPDATE matches
		SET new_agrees = true
		WHERE id = %(id)s;
		'''
		db.write(query, id=self.id)
		self.new_agrees = True

	def delete(self, db):
		query = '''
			DELETE FROM matches
			WHERE id = %(id)s;
		'''
		db.write(query, id=self.id)
		self._by_id.pop(self.id, None)
		self._by_secret.pop(self.secret, None)

def load(db):
	Currency.load(db)
	CharityCategory.load(db)
	Charity.load(db)
	Country.load(db)
	CharityInCountry.load(db)
	Offer.load(db)
	Match.load(db)<|MERGE_RESOLUTION|>--- conflicted
+++ resolved
@@ -346,14 +346,6 @@
 		return Country.by_id(self.country_id)
 
 	@classmethod
-<<<<<<< HEAD
-	def create(cls, db, secret, name, email, country_id, amount, charity_id, expires_ts):
-		query = '''
-			INSERT INTO offers
-			(secret, name, email, country_id, amount, charity_id, expires_ts, confirmed)
-			VALUES
-			(%(secret)s, %(name)s, %(email)s, %(country_id)s, %(amount)s, %(charity_id)s, %(expires_ts)s, false)
-=======
 	def get_unmatched_offers(cls, db):
 		query = '''
 			SELECT offer.id AS id
@@ -393,7 +385,6 @@
 			(secret, name, email, country_id, amount, min_amount, charity_id, expires_ts, confirmed)
 			VALUES
 			(%(secret)s, %(name)s, %(email)s, %(country_id)s, %(amount)s, %(min_amount)s, %(charity_id)s, %(expires_ts)s, false)
->>>>>>> b32f2653
 			RETURNING *;
 		'''
 		row = db.write_read_one(query,
